// server/src/mcp/sessionManager.ts
import { v4 as uuidv4 } from "uuid";

/**
 * Represents the state associated with a single user session.
 * This includes their API key, registered servers, active MCP client connections,
 * and the tools discovered from those servers.
 */
interface Session {
  /** Unique identifier for the session. */
  id: string;
  /** Anthropic API key provided by the user for this session. Stored server-side. */
  anthropicApiKey?: string;
  /** Timestamp when the session was created. */
  createdAt: Date;
  /** Timestamp of the last interaction with this session. Used for cleanup. */
  lastActive: Date;
<<<<<<< HEAD
=======
  /** List of MCP server configurations registered by the user for this session. */
  servers: ServerConfig[];
  /** Map storing active MCP client connections for this session. Key: serverId, Value: MCP Client instance. */
  connectedClients: Map<string, Client>; // Map<serverId, Client>
  /** Session-specific registry holding tools discovered from connected servers. */
  toolRegistry: ToolRegistry; // Added: Session-specific tool registry
>>>>>>> f2c40dd4
}

/**
 * Manages user sessions, storing session-specific data like API keys,
 * registered servers, and active MCP client connections.
 */
export class SessionManager {
  // ========================================================================
  // IMPORTANT: In-Memory Storage & Deployment Caveats
  // ========================================================================
  // This Map stores all active session data directly in the Node.js process memory.
  //
  // Limitations:
  // 1. Single Point of Failure: If this server instance crashes, all session data is lost.
  // 2. Scalability: Cannot scale horizontally (run multiple instances) without issues,
  //    unless specific measures are taken.
  //
  // Multi-Instance Deployment Issues (e.g., AWS EC2/Beanstalk without Docker/K8s):
  // - If deployed across multiple instances behind a load balancer WITHOUT session affinity
  //   (sticky sessions), requests from the same user might hit different instances.
  // - Each instance has its own independent `sessions` Map. An instance won't know about
  //   sessions created on other instances, leading to 401 errors (invalid session) or
  //   missing API keys/server registrations.
  //
  // Solutions for Multi-Instance Deployments:
  // 1. Sticky Sessions (Load Balancer Configuration):
  //    - Configure the Load Balancer (e.g., AWS ALB/ELB) to always route requests from
  //      a specific user (based on cookie or source IP) to the *same* backend instance.
  //    - Simpler to implement but less resilient if an instance fails (sessions on that
  //      instance are lost).
  // 2. External Shared Session Store (Recommended for Scalability/Resilience):
  //    - Refactor this class to use a distributed cache or database accessible by all instances.
  //    - Examples: Redis (AWS ElastiCache), Memcached, DynamoDB.
  //    - Session data (ID, API key, server list) would be stored/retrieved from the external store.
  //    - Caveat: Active `Client` objects (MCP connections) generally cannot be serialized and
  //      stored externally. Connection management logic would need to adapt:
  //      - Store `ServerConfig` in the external session.
  //      - When a session is loaded, check `connectedClients` map in the *current* instance.
  //      - If a client for a required server isn't present in the current instance's map,
  //        use the stored `ServerConfig` to establish a *new* connection within that instance
  //        (using `getOrCreateClient` logic).
  // ========================================================================
  private sessions: Map<string, Session> = new Map();

  // Session cleanup interval in milliseconds (e.g., 1 hour)
  private readonly CLEANUP_INTERVAL = 60 * 60 * 1000;
  // Session timeout duration in milliseconds (e.g., 24 hours of inactivity)
  private readonly SESSION_TIMEOUT = 24 * 60 * 60 * 1000;

  constructor() {
    // Periodically run the cleanup routine to remove inactive sessions.
    setInterval(() => this.cleanupSessions(), this.CLEANUP_INTERVAL);
  }

  /**
   * Creates a new session with a unique ID and initializes its state.
   * @returns The newly generated session ID.
   */
  createSession(): string {
    const sessionId = uuidv4();
    const now = new Date();
<<<<<<< HEAD
=======
    console.log(`[SessionManager] Creating new session with ID: ${sessionId}`);
>>>>>>> f2c40dd4

    // Initialize the session object in the in-memory map.
    this.sessions.set(sessionId, {
      id: sessionId,
      createdAt: now,
<<<<<<< HEAD
      lastActive: now,
    });

=======
      lastActive: now, // Initially set lastActive to creation time
      servers: [], // Start with no registered servers
      connectedClients: new Map(), // Start with no active client connections
      toolRegistry: new ToolRegistry(), // Create a dedicated tool registry for this session
    });
    console.log(`[SessionManager] Session ${sessionId} created and stored. Total sessions: ${this.sessions.size}`);
>>>>>>> f2c40dd4
    return sessionId;
  }

  /**
   * Retrieves a session by its ID. Updates the session's lastActive timestamp if found.
   * @param sessionId The ID of the session to retrieve.
   * @returns The Session object if found, otherwise undefined.
   */
  getSession(sessionId: string): Session | undefined {
<<<<<<< HEAD
    const session = this.sessions.get(sessionId);

    if (session) {
      // Update last active time
      session.lastActive = new Date();
      this.sessions.set(sessionId, session);
=======
    console.log(`[SessionManager] Attempting to get session with ID: ${sessionId}`);
    const session = this.sessions.get(sessionId);

    if (session) {
      console.log(`[SessionManager] Session ${sessionId} FOUND. Updating lastActive.`);
      // Update last active time on successful retrieval (indicates user activity).
      session.lastActive = new Date();
    } else {
      console.warn(`[SessionManager] Session ${sessionId} NOT FOUND.`);
>>>>>>> f2c40dd4
    }

    return session;
  }

<<<<<<< HEAD
  setAnthropicApiKey(sessionId: string, apiKey: string): void {
=======
  /**
   * Associates an Anthropic API key with a specific session.
   * @param sessionId The ID of the session.
   * @param apiKey The Anthropic API key to store.
   * @returns True if the key was successfully set, false if the session was not found.
   */
  setAnthropicApiKey(sessionId: string, apiKey: string): boolean {
    console.log(`[SessionManager] Attempting to set API key for session: ${sessionId}`);
    // Retrieve session without necessarily updating lastActive just for setting the key.
>>>>>>> f2c40dd4
    const session = this.sessions.get(sessionId);

    if (session) {
      // Store the API key within the session object.
      session.anthropicApiKey = apiKey;
<<<<<<< HEAD
=======
      // Explicitly update lastActive time as this is a user modification action.
      session.lastActive = new Date();
      console.log(`[SessionManager] API key SET successfully for session: ${sessionId}. Key ends with: ...${apiKey.slice(-4)}`);
      return true;
    } else {
      console.warn(`[SessionManager] Failed to set API key: Session ${sessionId} NOT FOUND.`);
      return false;
    }
  }

  /**
   * Retrieves the Anthropic API key associated with a specific session.
   * Does not update the session's lastActive timestamp (read-only operation).
   * @param sessionId The ID of the session.
   * @returns The API key if found, otherwise undefined.
   */
  getAnthropicApiKey(sessionId: string): string | undefined {
    console.log(`[SessionManager] Attempting to get API key for session: ${sessionId}`);
    // Retrieve session data without marking it as active (read-only operation).
    const session = this.sessions.get(sessionId);
    const apiKey = session?.anthropicApiKey;
    if (apiKey) {
        console.log(`[SessionManager] API key FOUND for session ${sessionId}. Key ends with: ...${apiKey.slice(-4)}`);
    } else {
        console.warn(`[SessionManager] API key NOT FOUND for session ${sessionId}.`);
    }
    return apiKey;
  }

  // --- Server Management per Session ---

  /**
   * Gets the list of registered server configurations for a specific session.
   * @param sessionId The ID of the session.
   * @returns An array of ServerConfig objects, or an empty array if the session is not found.
   */
  getSessionServers(sessionId: string): ServerConfig[] {
    console.log(`[SessionManager] Getting servers for session: ${sessionId}`);
    return this.sessions.get(sessionId)?.servers || [];
  }

  /**
   * Adds or updates a server configuration within a specific session.
   * If a server with the same ID or URL already exists, it's updated. Otherwise, it's added.
   * @param sessionId The ID of the session.
   * @param serverConfig The server configuration to add or update.
   * @returns True if the server was added/updated, false if the session was not found.
   */
  addSessionServer(sessionId: string, serverConfig: ServerConfig): boolean {
    console.log(`[SessionManager] Attempting to add/update server ${serverConfig.id} for session: ${sessionId}`);
    const session = this.sessions.get(sessionId);
    if (!session) {
        console.warn(`[SessionManager] Failed to add server: Session ${sessionId} NOT FOUND.`);
        return false;
    }

    // Check if a server with the same ID or URL already exists in this session.
    const existingIndex = session.servers.findIndex(
      (s) => s.id === serverConfig.id || s.url === serverConfig.url
    );
    if (existingIndex !== -1) {
      // Update existing server configuration.
      session.servers[existingIndex] = serverConfig;
      console.log(`[SessionManager] Updated server ${serverConfig.id} for session ${sessionId}`);
    } else {
      // Add new server configuration to the session's list.
      session.servers.push(serverConfig);
      console.log(`[SessionManager] Added server ${serverConfig.id} to session ${sessionId}`);
    }
    // Update lastActive time as this is a user modification.
    session.lastActive = new Date();
    return true;
  }

  /**
   * Removes a server configuration from a specific session by its ID.
   * Note: This only removes the configuration. Associated client connections and tools
   * should be handled separately by the caller (e.g., in McpManager.unregisterServer).
   * @param sessionId The ID of the session.
   * @param serverId The ID of the server configuration to remove.
   * @returns True if the server was removed, false if the session or server was not found.
   */
  removeSessionServer(sessionId: string, serverId: string): boolean {
    console.log(`[SessionManager] Attempting to remove server ${serverId} from session: ${sessionId}`);
    const session = this.sessions.get(sessionId);
    if (!session) {
        console.warn(`[SessionManager] Failed to remove server: Session ${sessionId} NOT FOUND.`);
        return false;
    }

    const serverIndex = session.servers.findIndex((s) => s.id === serverId);
    if (serverIndex !== -1) {
      const removed = session.servers.splice(serverIndex, 1);
      console.log(`[SessionManager] Removed server config ${removed[0].id} from session ${sessionId}`);
>>>>>>> f2c40dd4
      session.lastActive = new Date();
      this.sessions.set(sessionId, session);
    }
<<<<<<< HEAD
  }

  getAnthropicApiKey(sessionId: string): string | undefined {
    return this.sessions.get(sessionId)?.anthropicApiKey;
  }

  private cleanupSessions(): void {
    const now = new Date();
    const SESSION_TIMEOUT = 24 * 60 * 60 * 1000; // 24 hours
=======
    console.warn(`[SessionManager] Server config ${serverId} not found in session ${sessionId} during removal attempt.`);
    return false;
  }

  // --- Client Connection Management per Session ---

  /**
   * Retrieves an active MCP client connection for a specific server within a session.
   * @param sessionId The ID of the session.
   * @param serverId The ID of the server.
   * @returns The MCP Client instance if connected, otherwise undefined.
   */
  getSessionClient(sessionId: string, serverId: string): Client | undefined {
    console.log(`[SessionManager] Getting client for server ${serverId} in session: ${sessionId}`);
    // Retrieve the client instance from the session's map.
    return this.sessions.get(sessionId)?.connectedClients.get(serverId);
  }

  /**
   * Adds or replaces an active MCP client connection for a specific server within a session.
   * If a client for the same serverId already exists, it attempts to close the old one first.
   * @param sessionId The ID of the session.
   * @param serverId The ID of the server the client is connected to.
   * @param client The active MCP Client instance.
   * @returns True if the client was added, false if the session was not found.
   */
  addSessionClient(
    sessionId: string,
    serverId: string,
    client: Client
  ): boolean {
    console.log(`[SessionManager] Attempting to add client for server ${serverId} to session: ${sessionId}`);
    const session = this.sessions.get(sessionId);
    if (!session) {
        console.warn(`[SessionManager] Failed to add client: Session ${sessionId} NOT FOUND.`);
        return false;
    }

    // Ensure any previous connection for this server in this session is closed.
    const existingClient = session.connectedClients.get(serverId);
    if (existingClient) {
        console.warn(`[SessionManager] Closing existing client for ${serverId} before adding new one in session ${sessionId}.`);
        existingClient.close().catch(err => console.error(`[SessionManager] Error closing existing client for ${serverId} in session ${sessionId}:`, err));
    }

    // Store the new client instance in the session's map.
    session.connectedClients.set(serverId, client);
    console.log(`[SessionManager] Added client for server ${serverId} to session ${sessionId}`);
    session.lastActive = new Date(); // Update lastActive as adding/connecting is an activity
    return true;
  }

  /**
   * Removes an active MCP client connection for a specific server from a session.
   * Attempts to gracefully close the client connection before removing it.
   * @param sessionId The ID of the session.
   * @param serverId The ID of the server whose client connection should be removed.
   * @returns True if the client was found and removed, false otherwise.
   */
  removeSessionClient(sessionId: string, serverId: string): boolean {
    console.log(`[SessionManager] Attempting to remove client for server ${serverId} from session ${sessionId}`);
    const session = this.sessions.get(sessionId);
    if (!session) {
        console.warn(`[SessionManager] Failed to remove client: Session ${sessionId} NOT FOUND.`);
        return false;
    }

    const client = session.connectedClients.get(serverId);
    if (client) {
      // Attempt to close the connection gracefully.
      console.log(`[SessionManager] Closing client for server ${serverId} in session ${sessionId} during removal.`);
      client.close().catch(err => console.error(`[SessionManager] Error closing client for ${serverId} in session ${sessionId} during removal:`, err));
      // Remove the client from the session's map.
      session.connectedClients.delete(serverId);
      console.log(`[SessionManager] Removed client for server ${serverId} from session ${sessionId}`);
      session.lastActive = new Date(); // Update lastActive as this is a user-driven action (via unregister)
      return true;
    }
    console.warn(`[SessionManager] Client for server ${serverId} not found in session ${sessionId} during removal attempt.`);
    return false;
  }

  /**
   * Retrieves the map of all active client connections for a session.
   * @param sessionId The ID of the session.
   * @returns A Map where keys are server IDs and values are Client instances, or an empty Map if the session is not found.
   */
  getAllSessionClients(sessionId: string): Map<string, Client> {
    return this.sessions.get(sessionId)?.connectedClients || new Map();
  }

  // --- Tool Registry Management per Session ---

  /**
   * Retrieves the session-specific tool registry.
   * @param sessionId The ID of the session.
   * @returns The ToolRegistry instance for the session, or undefined if the session is not found.
   */
  getSessionToolRegistry(sessionId: string): ToolRegistry | undefined {
    return this.sessions.get(sessionId)?.toolRegistry;
  }

  // --- Cleanup ---

  /**
   * Periodically called routine to remove expired sessions based on inactivity.
   * Iterates through all sessions and removes those whose `lastActive` timestamp
   * exceeds the `SESSION_TIMEOUT`. Also attempts to close associated MCP client connections.
   */
  private async cleanupSessions(): Promise<void> {
    const now = new Date();
    let cleanedCount = 0;

    console.log(`[SessionManager] Running periodic session cleanup. Current sessions: ${this.sessions.size}`);
>>>>>>> f2c40dd4

    for (const [sessionId, session] of this.sessions.entries()) {
      const inactiveTime = now.getTime() - session.lastActive.getTime();

<<<<<<< HEAD
      if (inactiveTime > SESSION_TIMEOUT) {
=======
      // Check if the session has been inactive for longer than the timeout period.
      if (inactiveTime > this.SESSION_TIMEOUT) {
        console.log(`[SessionManager] Cleaning up expired session: ${sessionId} (Inactive for ${Math.round(inactiveTime / 1000 / 60)} minutes)`);
        // Close all associated MCP client connections for the expired session.
        for (const [serverId, client] of session.connectedClients.entries()) {
          try {
            await client.close();
            console.log(`[SessionManager] Closed client for server ${serverId} in expired session ${sessionId}`);
          } catch (error) {
            console.error(`[SessionManager] Error closing client for server ${serverId} in expired session ${sessionId}:`, error);
          }
        }
        // Remove the session from the in-memory map.
>>>>>>> f2c40dd4
        this.sessions.delete(sessionId);
      }
    }
<<<<<<< HEAD
=======
    if (cleanedCount > 0) {
        console.log(`[SessionManager] Session cleanup finished. Removed ${cleanedCount} expired sessions. Remaining sessions: ${this.sessions.size}`);
    } else {
        console.log(`[SessionManager] Session cleanup finished. No sessions expired.`);
    }
  }

  /**
   * Graceful shutdown cleanup. Closes all active MCP client connections across all sessions.
   * Intended to be called when the server process is terminating (e.g., on SIGTERM).
   */
  async cleanupAllSessions(): Promise<void> {
    console.log(`[SessionManager] Cleaning up all sessions (${this.sessions.size}) during shutdown...`);
    for (const [sessionId, session] of this.sessions.entries()) {
        console.log(`[SessionManager] Cleaning up connections for session ${sessionId}...`);
        for (const [serverId, client] of session.connectedClients.entries()) {
            try {
                await client.close();
                console.log(`Closed client for server ${serverId} in session ${sessionId} during shutdown.`);
            } catch (error) {
                console.error(`Error closing client for server ${serverId} in session ${sessionId} during shutdown:`, error);
            }
        }
    }
    // Clear the entire sessions map.
    this.sessions.clear();
    console.log("[SessionManager] All sessions cleared.");
>>>>>>> f2c40dd4
  }
}<|MERGE_RESOLUTION|>--- conflicted
+++ resolved
@@ -1,5 +1,8 @@
 // server/src/mcp/sessionManager.ts
 import { v4 as uuidv4 } from "uuid";
+import { ServerConfig } from "./manager.js"; // Assuming ServerConfig is here
+import { Client } from "@modelcontextprotocol/sdk/client/index.js";
+import { ToolRegistry } from "./toolRegistry.js"; // Import ToolRegistry
 
 /**
  * Represents the state associated with a single user session.
@@ -15,15 +18,12 @@
   createdAt: Date;
   /** Timestamp of the last interaction with this session. Used for cleanup. */
   lastActive: Date;
-<<<<<<< HEAD
-=======
   /** List of MCP server configurations registered by the user for this session. */
   servers: ServerConfig[];
   /** Map storing active MCP client connections for this session. Key: serverId, Value: MCP Client instance. */
   connectedClients: Map<string, Client>; // Map<serverId, Client>
   /** Session-specific registry holding tools discovered from connected servers. */
   toolRegistry: ToolRegistry; // Added: Session-specific tool registry
->>>>>>> f2c40dd4
 }
 
 /**
@@ -85,27 +85,18 @@
   createSession(): string {
     const sessionId = uuidv4();
     const now = new Date();
-<<<<<<< HEAD
-=======
     console.log(`[SessionManager] Creating new session with ID: ${sessionId}`);
->>>>>>> f2c40dd4
 
     // Initialize the session object in the in-memory map.
     this.sessions.set(sessionId, {
       id: sessionId,
       createdAt: now,
-<<<<<<< HEAD
-      lastActive: now,
-    });
-
-=======
       lastActive: now, // Initially set lastActive to creation time
       servers: [], // Start with no registered servers
       connectedClients: new Map(), // Start with no active client connections
       toolRegistry: new ToolRegistry(), // Create a dedicated tool registry for this session
     });
     console.log(`[SessionManager] Session ${sessionId} created and stored. Total sessions: ${this.sessions.size}`);
->>>>>>> f2c40dd4
     return sessionId;
   }
 
@@ -115,14 +106,6 @@
    * @returns The Session object if found, otherwise undefined.
    */
   getSession(sessionId: string): Session | undefined {
-<<<<<<< HEAD
-    const session = this.sessions.get(sessionId);
-
-    if (session) {
-      // Update last active time
-      session.lastActive = new Date();
-      this.sessions.set(sessionId, session);
-=======
     console.log(`[SessionManager] Attempting to get session with ID: ${sessionId}`);
     const session = this.sessions.get(sessionId);
 
@@ -132,15 +115,11 @@
       session.lastActive = new Date();
     } else {
       console.warn(`[SessionManager] Session ${sessionId} NOT FOUND.`);
->>>>>>> f2c40dd4
     }
 
     return session;
   }
 
-<<<<<<< HEAD
-  setAnthropicApiKey(sessionId: string, apiKey: string): void {
-=======
   /**
    * Associates an Anthropic API key with a specific session.
    * @param sessionId The ID of the session.
@@ -150,14 +129,11 @@
   setAnthropicApiKey(sessionId: string, apiKey: string): boolean {
     console.log(`[SessionManager] Attempting to set API key for session: ${sessionId}`);
     // Retrieve session without necessarily updating lastActive just for setting the key.
->>>>>>> f2c40dd4
     const session = this.sessions.get(sessionId);
 
     if (session) {
       // Store the API key within the session object.
       session.anthropicApiKey = apiKey;
-<<<<<<< HEAD
-=======
       // Explicitly update lastActive time as this is a user modification action.
       session.lastActive = new Date();
       console.log(`[SessionManager] API key SET successfully for session: ${sessionId}. Key ends with: ...${apiKey.slice(-4)}`);
@@ -252,21 +228,9 @@
     if (serverIndex !== -1) {
       const removed = session.servers.splice(serverIndex, 1);
       console.log(`[SessionManager] Removed server config ${removed[0].id} from session ${sessionId}`);
->>>>>>> f2c40dd4
       session.lastActive = new Date();
-      this.sessions.set(sessionId, session);
-    }
-<<<<<<< HEAD
-  }
-
-  getAnthropicApiKey(sessionId: string): string | undefined {
-    return this.sessions.get(sessionId)?.anthropicApiKey;
-  }
-
-  private cleanupSessions(): void {
-    const now = new Date();
-    const SESSION_TIMEOUT = 24 * 60 * 60 * 1000; // 24 hours
-=======
+      return true;
+    }
     console.warn(`[SessionManager] Server config ${serverId} not found in session ${sessionId} during removal attempt.`);
     return false;
   }
@@ -381,14 +345,10 @@
     let cleanedCount = 0;
 
     console.log(`[SessionManager] Running periodic session cleanup. Current sessions: ${this.sessions.size}`);
->>>>>>> f2c40dd4
 
     for (const [sessionId, session] of this.sessions.entries()) {
       const inactiveTime = now.getTime() - session.lastActive.getTime();
 
-<<<<<<< HEAD
-      if (inactiveTime > SESSION_TIMEOUT) {
-=======
       // Check if the session has been inactive for longer than the timeout period.
       if (inactiveTime > this.SESSION_TIMEOUT) {
         console.log(`[SessionManager] Cleaning up expired session: ${sessionId} (Inactive for ${Math.round(inactiveTime / 1000 / 60)} minutes)`);
@@ -402,12 +362,10 @@
           }
         }
         // Remove the session from the in-memory map.
->>>>>>> f2c40dd4
         this.sessions.delete(sessionId);
+        cleanedCount++;
       }
     }
-<<<<<<< HEAD
-=======
     if (cleanedCount > 0) {
         console.log(`[SessionManager] Session cleanup finished. Removed ${cleanedCount} expired sessions. Remaining sessions: ${this.sessions.size}`);
     } else {
@@ -435,6 +393,5 @@
     // Clear the entire sessions map.
     this.sessions.clear();
     console.log("[SessionManager] All sessions cleared.");
->>>>>>> f2c40dd4
   }
 }