// server/src/mcp/manager.ts
import { Server as SocketIoServer } from "socket.io";
import { Client } from "@modelcontextprotocol/sdk/client/index.js";
<<<<<<< HEAD
import { SSEClientTransport } from "@modelcontextprotocol/sdk/client/sse.js";
import { Tool } from "@modelcontextprotocol/sdk/types.js";
import { ToolRegistry } from "./toolRegistry.js";
import { SessionManager } from "./sessionManager.js";
import { RegistryClient } from "../registry/client.js";

export interface McpManager {
  discoverTools: (sessionId: string) => Promise<Tool[]>;
  executeToolCall: (
    sessionId: string,
    toolName: string,
    args: any
  ) => Promise<any>;
  registerServer: (serverConfig: ServerConfig) => Promise<void>;
  fetchRegistryServers: () => Promise<ServerConfig[]>;
  getAvailableServers: () => ServerConfig[];
  cleanup: () => Promise<void>;
}
=======
import { Tool } from "@modelcontextprotocol/sdk/types.js"; // Correct import path for Tool type
import { SessionManager } from "./sessionManager.js";
import { ToolRegistry } from "./toolRegistry.js"; // Needed for session.toolRegistry
import { RegistryClient } from "../registry/client.js"; // Import RegistryClient
>>>>>>> f2c40dd4

// Define ServerConfig interface
export interface ServerConfig {
  id: string;
  name: string;
  url: string;
  description?: string;
  types?: string[];
  tags?: string[];
  verified?: boolean;
  rating?: number;
}

export interface McpManager {
  registerServer: (sessionId: string, serverConfig: ServerConfig) => Promise<void>;
  unregisterServer: (sessionId: string, serverId: string) => Promise<void>;
  getAvailableServers: (sessionId: string) => ServerConfig[];
  discoverTools: (sessionId: string) => Promise<Tool[]>;
  executeToolCall: (
    sessionId: string,
    toolName: string,
    args: any
  ) => Promise<any>;
  fetchRegistryServers: () => Promise<ServerConfig[]>;
}

export function setupMcpManager(
  io: SocketIoServer,
<<<<<<< HEAD
  registryUrl?: string,
  registryApiKey?: string
): McpManager {
  // Registry to keep track of available MCP tools
  const toolRegistry = new ToolRegistry();

  // Session manager to handle client sessions
  const sessionManager = new SessionManager();

  // Available server configurations
  const servers: ServerConfig[] = [];

  // Cache of connected clients
  const connectedClients: Map<string, Client> = new Map();
=======
  sessionManager: SessionManager, // Inject SessionManager
  registryUrl?: string, // Optional registry URL
  registryApiKey?: string
): McpManager {
>>>>>>> f2c40dd4

  // Registry client if URL is provided
  const registryClient = registryUrl
    ? new RegistryClient({
        url: registryUrl,
        apiKey: registryApiKey,
      })
    : null;

<<<<<<< HEAD
  // Fetch servers from registry
  // In the fetchRegistryServers function
  const fetchRegistryServers = async (): Promise<ServerConfig[]> => {
    if (!registryClient) {
      return [];
    }

    try {
      const registryServers = await registryClient.getServers();

      // Register all discovered servers
      for (const serverConfig of registryServers) {
        // Check if server is already registered by ID or URL
        const existingServerWithSameUrl = servers.find(
          (s) => s.url === serverConfig.url
        );

        if (existingServerWithSameUrl) {
          // Server with same URL exists, update it with new metadata but keep track
          console.log(
            `Server with URL ${serverConfig.url} already exists with ID ${existingServerWithSameUrl.id}, updating metadata`
          );

          // Update the existing server entry with new metadata
          Object.assign(existingServerWithSameUrl, {
            ...serverConfig,
            id: existingServerWithSameUrl.id, // Keep the original ID
          });
        } else if (!servers.some((s) => s.id === serverConfig.id)) {
          // This is a completely new server, register it
          try {
            await registerServer(serverConfig);
          } catch (error) {
            console.error(
              `Failed to register server ${serverConfig.name} from registry:`,
              error
            );
          }
        }
      }

      return registryServers;
    } catch (error) {
      console.error("Error fetching servers from registry:", error);
      return [];
    }
  };

  // In the registerServer function
  const registerServer = async (serverConfig: ServerConfig): Promise<void> => {
    // Check if server with same URL already exists
    const existingUrlIndex = servers.findIndex(
      (s) => s.url === serverConfig.url
    );

    if (existingUrlIndex !== -1) {
      // A server with this URL already exists, update it
      const existingId = servers[existingUrlIndex].id;
      console.log(
        `Updating server with URL ${serverConfig.url} (existing ID: ${existingId}, new ID: ${serverConfig.id})`
      );

      // Clean up old client connection if IDs differ
      if (existingId !== serverConfig.id && connectedClients.has(existingId)) {
        const oldClient = connectedClients.get(existingId);
        try {
          await oldClient?.close();
        } catch (error) {
          console.error(
            `Error closing old client connection for ${existingId}:`,
            error
          );
        }
        connectedClients.delete(existingId);

        // Remove tools from the old server
        toolRegistry.removeToolsByServerId(existingId);
      }

      // Update the server entry
      servers[existingUrlIndex] = serverConfig;
    } else {
      // Check if ID already exists
      const existingIdIndex = servers.findIndex(
        (s) => s.id === serverConfig.id
      );
      if (existingIdIndex !== -1) {
        // Update existing server with same ID
        servers[existingIdIndex] = serverConfig;
      } else {
        // Add new server
        servers.push(serverConfig);
      }
=======
  // Helper to get or create MCP client for a session/server
  const getOrCreateClient = async (sessionId: string, serverConfig: ServerConfig): Promise<Client | null> => {
    const session = sessionManager.getSession(sessionId);
    if (!session) {
        console.error(`[McpManager] Session ${sessionId} not found in getOrCreateClient.`);
        return null;
    }

    let client = session.connectedClients.get(serverConfig.id);
    if (client) { // Check if client exists in map
        console.log(`[McpManager] Reusing existing client for server ${serverConfig.id} in session ${sessionId}`);
        // Optional: Add a ping or status check here if the SDK supports it
        try {
            // Example: await client.ping(); // If a ping method exists
            // If the SDK requires an explicit check or action to verify connection, add it here.
            // If listTools itself serves as a connection check, this block might be simpler.
            return client;
        } catch (checkError) {
            console.warn(`[McpManager] Existing client for ${serverConfig.id} failed check. Reconnecting. Error:`, checkError);
            // Attempt to close the potentially defunct client before creating a new one
            client.close().catch(err => console.error(`[McpManager] Error closing defunct client for ${serverConfig.id}: ${err}`));
            sessionManager.removeSessionClient(sessionId, serverConfig.id); // Ensure removal
            // Proceed to create a new client below
        }
>>>>>>> f2c40dd4
    }

    console.log(`[McpManager] Creating new client for server ${serverConfig.id} (${serverConfig.url}) in session ${sessionId}`);
    try {
        client = new Client({ url: serverConfig.url }); // Assuming default transport or configure SSE if needed

<<<<<<< HEAD
      const client = new Client({
        name: "mcp-host",
        version: "1.0.0",
      });
=======
        // Event listeners removed - error handling should be done around specific operations (listTools, callTool)
>>>>>>> f2c40dd4

        // Explicit connect call removed - assuming implicit connection on first RPC or handled by SDK constructor

        // Add client to session *before* attempting discovery
        sessionManager.addSessionClient(sessionId, serverConfig.id, client);

<<<<<<< HEAD
      // Register tools in our registry
      if (toolsResult?.tools) {
        toolRegistry.registerTools(serverConfig.id, client, toolsResult.tools);
      }

      // Store the connected client for later use
      connectedClients.set(serverConfig.id, client);

      console.log(
        `Registered server ${serverConfig.name} with ${
          toolsResult?.tools?.length || 0
        } tools`
      );
    } catch (error) {
      console.error(
        `Failed to connect to MCP server ${serverConfig.name}:`,
        error
      );
      // Remove the server from our list since we couldn't connect
      const index = servers.findIndex((s) => s.id === serverConfig.id);
      if (index !== -1) {
        servers.splice(index, 1);
      }
      throw error;
    }
  };

  // Discover all available tools for a session
  const discoverTools = async (sessionId: string): Promise<Tool[]> => {
    return toolRegistry.getAllTools();
  };

  // Execute a tool call
=======
        // Discover tools immediately (acts as connection test)
        try {
            const listToolsResult = await client.listTools();
            const tools: Tool[] = (listToolsResult && Array.isArray((listToolsResult as any).tools))
                ? (listToolsResult as any).tools
                : [];

            console.log(`[McpManager] Discovered ${tools.length} tools from ${serverConfig.id} for session ${sessionId}`);

            if (tools.length > 0) {
                session.toolRegistry.registerTools(serverConfig.id, client, tools);
            } else {
                 console.warn(`[McpManager] No tools found or unexpected format from listTools for ${serverConfig.id}`);
            }
        } catch (discoveryError) {
            console.error(`[McpManager] Error discovering tools from ${serverConfig.id} for session ${sessionId}:`, discoveryError);
            // If discovery fails, the connection likely failed. Close and remove the client.
            client.close().catch(err => console.error(`[McpManager] Error closing client after discovery failure for ${serverConfig.id}: ${err}`));
            sessionManager.removeSessionClient(sessionId, serverConfig.id); // Ensure removal on discovery failure
            return null; // Indicate failure to create/connect/discover
        }

        return client;
    } catch (error) {
        console.error(`[McpManager] Failed to create client for server ${serverConfig.id} in session ${sessionId}:`, error);
        // Ensure removal if client creation itself failed (e.g., invalid URL format in SDK constructor)
        sessionManager.removeSessionClient(sessionId, serverConfig.id);
        return null;
    }
  };

  const registerServer = async (sessionId: string, serverConfig: ServerConfig): Promise<void> => {
    console.log(`[McpManager] Registering server ${serverConfig.id} for session ${sessionId}`);
    const added = sessionManager.addSessionServer(sessionId, serverConfig);
    if (!added) {
        throw new Error(`Session ${sessionId} not found.`);
    }
    // Attempt to connect and discover tools
    await getOrCreateClient(sessionId, serverConfig);
  };

  const unregisterServer = async (sessionId: string, serverId: string): Promise<void> => {
    console.log(`[McpManager] Unregistering server ${serverId} for session ${sessionId}`);
    const session = sessionManager.getSession(sessionId);
    if (!session) {
        console.warn(`[McpManager] Session ${sessionId} not found during unregisterServer.`);
        return; // Or throw? Consistent with registerServer, maybe throw.
    }

    // Close and remove client connection
    const client = session.connectedClients.get(serverId);
    if (client) {
        // Attempt to close, but don't wait indefinitely. Handle potential errors.
        client.close().catch(err => console.error(`[McpManager] Error closing client during unregister for ${serverId} in session ${sessionId}: ${err}`));
        // Remove client from session manager immediately after initiating close
        sessionManager.removeSessionClient(sessionId, serverId);
    } else {
        // Ensure removal from map even if client wasn't found (e.g., connection failed initially)
        sessionManager.removeSessionClient(sessionId, serverId);
    }


    // Remove server config from session list
    sessionManager.removeSessionServer(sessionId, serverId);

    // Remove tools associated with this server from the session's registry
    session.toolRegistry.removeToolsByServerId(serverId); // Corrected method name
    console.log(`[McpManager] Server ${serverId} and its tools removed for session ${sessionId}`);
  };

  const getAvailableServers = (sessionId: string): ServerConfig[] => {
    return sessionManager.getSessionServers(sessionId);
  };

  const discoverTools = async (sessionId: string): Promise<Tool[]> => {
    const session = sessionManager.getSession(sessionId);
    if (!session) {
        console.error(`[McpManager] Session ${sessionId} not found during discoverTools.`);
        return [];
    }
    console.log(`[McpManager] Discovering tools for session ${sessionId}`);

    // Optional: Could add logic here to re-discover tools from connected clients if needed.
    // For now, rely on discovery during connection via getOrCreateClient.

    // Return all tools currently registered for the session
    return session.toolRegistry.getAllTools(); // Use session's toolRegistry
  };

>>>>>>> f2c40dd4
  const executeToolCall = async (
    sessionId: string,
    toolName: string,
    args: any
  ): Promise<any> => {
<<<<<<< HEAD
    const toolInfo = toolRegistry.getToolInfo(toolName);
    if (!toolInfo) {
      throw new Error(`Tool ${toolName} not found`);
    }

    const { client, tool } = toolInfo;

    try {
      // Execute the tool via MCP
      const result = await client.callTool({
        name: toolName,
        arguments: args,
      });

      return result;
    } catch (error) {
      console.error(`Error executing tool ${toolName}:`, error);
      throw error;
    }
  };

  // Get all available server configurations
  const getAvailableServers = (): ServerConfig[] => {
    return [...servers];
  };

  // Clean up connections when closing
  const cleanup = async (): Promise<void> => {
    for (const [serverId, client] of connectedClients.entries()) {
      try {
        await client.close();
        console.log(`Closed connection to server ${serverId}`);
      } catch (error) {
        console.error(`Error closing connection to server ${serverId}:`, error);
      }
    }
    connectedClients.clear();
  };

=======
    const session = sessionManager.getSession(sessionId);
    if (!session) {
        throw new Error(`Session ${sessionId} not found.`);
    }
    console.log(`[McpManager] Executing tool '${toolName}' for session ${sessionId}`);

    // Find tool in the SESSION-SPECIFIC registry
    const toolInfo = session.toolRegistry.getToolInfo(toolName); // Use session's toolRegistry
    if (!toolInfo) {
      throw new Error(`Tool '${toolName}' not found in registry for session ${sessionId}`);
    }

    const { serverId } = toolInfo;
    // Get the session-specific client connection
    let client = session.connectedClients.get(serverId);

    // If client is missing, attempt to reconnect
    if (!client) { // Check only if client exists in map
      const serverConfig = session.servers.find(s => s.id === serverId);
      if (serverConfig) {
          console.warn(`[McpManager] Client for ${serverId} not found. Attempting reconnect for session ${sessionId}...`);
          client = await getOrCreateClient(sessionId, serverConfig); // Re-assign client
          if (!client) {
              throw new Error(`Failed to reconnect to server ${serverId} for tool '${toolName}' in session ${sessionId}`);
          }
      } else {
          // This case should ideally not happen if toolInfo was found, but handle defensively
          throw new Error(`Server config for server ${serverId} not found for tool '${toolName}' in session ${sessionId}, despite tool being registered.`);
      }
    }

    try {
      // Execute the tool via MCP using the session-specific client
      console.log(`[McpManager] Executing tool ${toolName} via server ${serverId} for session ${sessionId}`);
      // Use callTool with a single object argument containing name and arguments
      const result = await client.callTool({ name: toolName, arguments: args }); // Pass object { name, arguments }
      return result;
    } catch (error) {
      console.error(`[McpManager] Error executing tool ${toolName} for session ${sessionId}:`, error);
      throw error; // Re-throw the execution error
    }
  };

  // Fetch servers from registry (Does NOT register them)
  const fetchRegistryServers = async (): Promise<ServerConfig[]> => {
    if (!registryClient) {
      console.log("[McpManager] Registry client not configured. Cannot fetch registry servers.");
      return [];
    }
    try {
      console.log("[McpManager] Fetching servers from central registry...");
      const servers = await registryClient.getServers();
      console.log(`[McpManager] Fetched ${servers.length} servers from registry.`);
      // Map registry format to ServerConfig, ensuring required fields are present
      return servers.map(s => ({
          id: s.id, // Assuming registry provides a unique ID
          name: s.name || s.id, // Fallback name if needed
          url: s.url, // Assuming registry provides the correct SSE URL
          description: s.description,
          tags: s.tags,
          verified: s.verified,
          rating: s.rating,
          types: s.types,
          // Add other fields if needed
      })).filter(s => s.url); // Ensure URL is present
    } catch (error) {
      console.error("[McpManager] Error fetching servers from registry:", error);
      return []; // Return empty on error
    }
  };

>>>>>>> f2c40dd4
  // Return the MCP manager interface
  return {
    registerServer,
<<<<<<< HEAD
    fetchRegistryServers,
    getAvailableServers,
    cleanup,
=======
    unregisterServer,
    getAvailableServers,
    discoverTools,
    executeToolCall,
    fetchRegistryServers,
>>>>>>> f2c40dd4
  };
}<|MERGE_RESOLUTION|>--- conflicted
+++ resolved
@@ -1,31 +1,10 @@
 // server/src/mcp/manager.ts
 import { Server as SocketIoServer } from "socket.io";
 import { Client } from "@modelcontextprotocol/sdk/client/index.js";
-<<<<<<< HEAD
-import { SSEClientTransport } from "@modelcontextprotocol/sdk/client/sse.js";
-import { Tool } from "@modelcontextprotocol/sdk/types.js";
-import { ToolRegistry } from "./toolRegistry.js";
-import { SessionManager } from "./sessionManager.js";
-import { RegistryClient } from "../registry/client.js";
-
-export interface McpManager {
-  discoverTools: (sessionId: string) => Promise<Tool[]>;
-  executeToolCall: (
-    sessionId: string,
-    toolName: string,
-    args: any
-  ) => Promise<any>;
-  registerServer: (serverConfig: ServerConfig) => Promise<void>;
-  fetchRegistryServers: () => Promise<ServerConfig[]>;
-  getAvailableServers: () => ServerConfig[];
-  cleanup: () => Promise<void>;
-}
-=======
 import { Tool } from "@modelcontextprotocol/sdk/types.js"; // Correct import path for Tool type
 import { SessionManager } from "./sessionManager.js";
 import { ToolRegistry } from "./toolRegistry.js"; // Needed for session.toolRegistry
 import { RegistryClient } from "../registry/client.js"; // Import RegistryClient
->>>>>>> f2c40dd4
 
 // Define ServerConfig interface
 export interface ServerConfig {
@@ -54,27 +33,10 @@
 
 export function setupMcpManager(
   io: SocketIoServer,
-<<<<<<< HEAD
-  registryUrl?: string,
-  registryApiKey?: string
-): McpManager {
-  // Registry to keep track of available MCP tools
-  const toolRegistry = new ToolRegistry();
-
-  // Session manager to handle client sessions
-  const sessionManager = new SessionManager();
-
-  // Available server configurations
-  const servers: ServerConfig[] = [];
-
-  // Cache of connected clients
-  const connectedClients: Map<string, Client> = new Map();
-=======
   sessionManager: SessionManager, // Inject SessionManager
   registryUrl?: string, // Optional registry URL
   registryApiKey?: string
 ): McpManager {
->>>>>>> f2c40dd4
 
   // Registry client if URL is provided
   const registryClient = registryUrl
@@ -84,101 +46,6 @@
       })
     : null;
 
-<<<<<<< HEAD
-  // Fetch servers from registry
-  // In the fetchRegistryServers function
-  const fetchRegistryServers = async (): Promise<ServerConfig[]> => {
-    if (!registryClient) {
-      return [];
-    }
-
-    try {
-      const registryServers = await registryClient.getServers();
-
-      // Register all discovered servers
-      for (const serverConfig of registryServers) {
-        // Check if server is already registered by ID or URL
-        const existingServerWithSameUrl = servers.find(
-          (s) => s.url === serverConfig.url
-        );
-
-        if (existingServerWithSameUrl) {
-          // Server with same URL exists, update it with new metadata but keep track
-          console.log(
-            `Server with URL ${serverConfig.url} already exists with ID ${existingServerWithSameUrl.id}, updating metadata`
-          );
-
-          // Update the existing server entry with new metadata
-          Object.assign(existingServerWithSameUrl, {
-            ...serverConfig,
-            id: existingServerWithSameUrl.id, // Keep the original ID
-          });
-        } else if (!servers.some((s) => s.id === serverConfig.id)) {
-          // This is a completely new server, register it
-          try {
-            await registerServer(serverConfig);
-          } catch (error) {
-            console.error(
-              `Failed to register server ${serverConfig.name} from registry:`,
-              error
-            );
-          }
-        }
-      }
-
-      return registryServers;
-    } catch (error) {
-      console.error("Error fetching servers from registry:", error);
-      return [];
-    }
-  };
-
-  // In the registerServer function
-  const registerServer = async (serverConfig: ServerConfig): Promise<void> => {
-    // Check if server with same URL already exists
-    const existingUrlIndex = servers.findIndex(
-      (s) => s.url === serverConfig.url
-    );
-
-    if (existingUrlIndex !== -1) {
-      // A server with this URL already exists, update it
-      const existingId = servers[existingUrlIndex].id;
-      console.log(
-        `Updating server with URL ${serverConfig.url} (existing ID: ${existingId}, new ID: ${serverConfig.id})`
-      );
-
-      // Clean up old client connection if IDs differ
-      if (existingId !== serverConfig.id && connectedClients.has(existingId)) {
-        const oldClient = connectedClients.get(existingId);
-        try {
-          await oldClient?.close();
-        } catch (error) {
-          console.error(
-            `Error closing old client connection for ${existingId}:`,
-            error
-          );
-        }
-        connectedClients.delete(existingId);
-
-        // Remove tools from the old server
-        toolRegistry.removeToolsByServerId(existingId);
-      }
-
-      // Update the server entry
-      servers[existingUrlIndex] = serverConfig;
-    } else {
-      // Check if ID already exists
-      const existingIdIndex = servers.findIndex(
-        (s) => s.id === serverConfig.id
-      );
-      if (existingIdIndex !== -1) {
-        // Update existing server with same ID
-        servers[existingIdIndex] = serverConfig;
-      } else {
-        // Add new server
-        servers.push(serverConfig);
-      }
-=======
   // Helper to get or create MCP client for a session/server
   const getOrCreateClient = async (sessionId: string, serverConfig: ServerConfig): Promise<Client | null> => {
     const session = sessionManager.getSession(sessionId);
@@ -203,62 +70,19 @@
             sessionManager.removeSessionClient(sessionId, serverConfig.id); // Ensure removal
             // Proceed to create a new client below
         }
->>>>>>> f2c40dd4
     }
 
     console.log(`[McpManager] Creating new client for server ${serverConfig.id} (${serverConfig.url}) in session ${sessionId}`);
     try {
         client = new Client({ url: serverConfig.url }); // Assuming default transport or configure SSE if needed
 
-<<<<<<< HEAD
-      const client = new Client({
-        name: "mcp-host",
-        version: "1.0.0",
-      });
-=======
         // Event listeners removed - error handling should be done around specific operations (listTools, callTool)
->>>>>>> f2c40dd4
 
         // Explicit connect call removed - assuming implicit connection on first RPC or handled by SDK constructor
 
         // Add client to session *before* attempting discovery
         sessionManager.addSessionClient(sessionId, serverConfig.id, client);
 
-<<<<<<< HEAD
-      // Register tools in our registry
-      if (toolsResult?.tools) {
-        toolRegistry.registerTools(serverConfig.id, client, toolsResult.tools);
-      }
-
-      // Store the connected client for later use
-      connectedClients.set(serverConfig.id, client);
-
-      console.log(
-        `Registered server ${serverConfig.name} with ${
-          toolsResult?.tools?.length || 0
-        } tools`
-      );
-    } catch (error) {
-      console.error(
-        `Failed to connect to MCP server ${serverConfig.name}:`,
-        error
-      );
-      // Remove the server from our list since we couldn't connect
-      const index = servers.findIndex((s) => s.id === serverConfig.id);
-      if (index !== -1) {
-        servers.splice(index, 1);
-      }
-      throw error;
-    }
-  };
-
-  // Discover all available tools for a session
-  const discoverTools = async (sessionId: string): Promise<Tool[]> => {
-    return toolRegistry.getAllTools();
-  };
-
-  // Execute a tool call
-=======
         // Discover tools immediately (acts as connection test)
         try {
             const listToolsResult = await client.listTools();
@@ -348,53 +172,11 @@
     return session.toolRegistry.getAllTools(); // Use session's toolRegistry
   };
 
->>>>>>> f2c40dd4
   const executeToolCall = async (
     sessionId: string,
     toolName: string,
     args: any
   ): Promise<any> => {
-<<<<<<< HEAD
-    const toolInfo = toolRegistry.getToolInfo(toolName);
-    if (!toolInfo) {
-      throw new Error(`Tool ${toolName} not found`);
-    }
-
-    const { client, tool } = toolInfo;
-
-    try {
-      // Execute the tool via MCP
-      const result = await client.callTool({
-        name: toolName,
-        arguments: args,
-      });
-
-      return result;
-    } catch (error) {
-      console.error(`Error executing tool ${toolName}:`, error);
-      throw error;
-    }
-  };
-
-  // Get all available server configurations
-  const getAvailableServers = (): ServerConfig[] => {
-    return [...servers];
-  };
-
-  // Clean up connections when closing
-  const cleanup = async (): Promise<void> => {
-    for (const [serverId, client] of connectedClients.entries()) {
-      try {
-        await client.close();
-        console.log(`Closed connection to server ${serverId}`);
-      } catch (error) {
-        console.error(`Error closing connection to server ${serverId}:`, error);
-      }
-    }
-    connectedClients.clear();
-  };
-
-=======
     const session = sessionManager.getSession(sessionId);
     if (!session) {
         throw new Error(`Session ${sessionId} not found.`);
@@ -466,20 +248,13 @@
     }
   };
 
->>>>>>> f2c40dd4
   // Return the MCP manager interface
   return {
     registerServer,
-<<<<<<< HEAD
-    fetchRegistryServers,
-    getAvailableServers,
-    cleanup,
-=======
     unregisterServer,
     getAvailableServers,
     discoverTools,
     executeToolCall,
     fetchRegistryServers,
->>>>>>> f2c40dd4
   };
 }