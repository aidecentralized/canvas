// client/src/components/SettingsModal.tsx
import React, { useState, useEffect } from "react";
import {
  Modal,
  ModalOverlay,
  ModalContent,
  ModalHeader,
  ModalFooter,
  ModalBody,
  ModalCloseButton,
  Button,
  FormControl,
  FormLabel,
  Input,
  Tabs,
  TabList,
  TabPanels,
  Tab,
  TabPanel,
  VStack,
  FormHelperText,
  Box,
  Heading,
  Text,
  Divider,
  Flex,
  Switch,
  useToast,
  IconButton,
  InputGroup,
  InputRightElement,
  Spinner,
  Badge,
} from "@chakra-ui/react";
import {
  FaEye,
  FaEyeSlash,
  FaPlus,
  FaSync,
  FaCheck,
  FaStar,
} from "react-icons/fa";
import { useSettingsContext } from "../contexts/SettingsContext";

interface SettingsModalProps {
  isOpen: boolean;
  onClose: () => void;
}

const SettingsModal: React.FC<SettingsModalProps> = ({ isOpen, onClose }) => {
  const {
    apiKey,
    setApiKey, // Signature is now just setApiKey(key)
    nandaServers,
    registerNandaServer,
    refreshRegistry,
  } = useSettingsContext();
  const [tempApiKey, setTempApiKey] = useState("");
  const [showApiKey, setShowApiKey] = useState(false);
  const [newServer, setNewServer] = useState({
    id: "",
    name: "",
    url: "",
  });
  const [registryServers, setRegistryServers] = useState<any[]>([]);
  const [isRefreshing, setIsRefreshing] = useState(false);
  const toast = useToast();

  // Reset temp values when modal opens
  useEffect(() => {
    if (isOpen) {
      setTempApiKey(apiKey || "");
      setShowApiKey(false);
    }
  }, [isOpen, apiKey]);

<<<<<<< HEAD
  const handleSaveApiKey = () => {
    setApiKey(tempApiKey);
    toast({
      title: "API Key Saved",
      status: "success",
      duration: 3000,
      isClosable: true,
      position: "top",
    });
=======
  // Update handleSaveApiKey to call setApiKey without sessionId argument
  const handleSaveApiKey = () => { // No longer needs async/await here unless setApiKey returns a promise you want to wait for
    if (!isSessionReady) {
      toast({ title: "Session Not Ready", status: "warning", duration: 3000 });
      return;
    }
    try {
      setApiKey(tempApiKey); // Call context function (it handles session internally)
      toast({
        title: "API Key Saved",
        description: "Key saved locally and sent to server for this session.", // Keep description
        status: "success",
        duration: 3000,
        isClosable: true,
        position: "top",
      });
    } catch (error) { // Catch potential synchronous errors if any, though unlikely now
      toast({
        title: "Failed to Initiate API Key Save", // Adjust title slightly
        description: error instanceof Error ? error.message : "An unknown error occurred",
        status: "error",
        duration: 5000,
        isClosable: true,
        position: "top",
      });
    }
>>>>>>> f2c40dd4
  };

  const toggleShowApiKey = () => {
    setShowApiKey(!showApiKey);
  };

  const handleAddServer = () => {
    // Validate server info
    if (!newServer.id || !newServer.name || !newServer.url) {
      toast({
        title: "Validation Error",
        description: "All server fields are required",
        status: "error",
        duration: 3000,
        isClosable: true,
        position: "top",
      });
      return;
    }

    // Validate URL
    try {
      new URL(newServer.url);
    } catch (error) {
      toast({
        title: "Invalid URL",
        description:
          "Please enter a valid URL (e.g., http://localhost:3001/sse)",
        status: "error",
        duration: 3000,
        isClosable: true,
        position: "top",
      });
      return;
    }

    // Register new server
    registerNandaServer({
      id: newServer.id,
      name: newServer.name,
      url: newServer.url,
    });

    // Reset form
    setNewServer({
      id: "",
      name: "",
      url: "",
    });

    toast({
      title: "Server Added",
      description: `Server "${newServer.name}" has been added`,
      status: "success",
      duration: 3000,
      isClosable: true,
      position: "top",
    });
  };

  const handleRefreshRegistry = async () => {
    setIsRefreshing(true);
    try {
      const result = await refreshRegistry();
<<<<<<< HEAD
      setRegistryServers(result.servers || []);
=======
>>>>>>> f2c40dd4

      toast({
        title: "Registry Refreshed",
        description: `Found ${result.servers.length} servers from the registry`,
        status: "success",
        duration: 3000,
        isClosable: true,
        position: "top",
      });
    } catch (error) {
      toast({
        title: "Refresh Failed",
        description:
          error instanceof Error
            ? error.message
            : "Failed to refresh registry servers",
        status: "error",
        duration: 3000,
        isClosable: true,
        position: "top",
      });
    } finally {
      setIsRefreshing(false);
    }
  };

  const handleAddRegistryServer = (server: any) => {
    registerNandaServer({
      id: server.id,
      name: server.name,
      url: server.url,
    });

    toast({
      title: "Server Added",
      description: `Registry server "${server.name}" has been added`,
      status: "success",
      duration: 3000,
      isClosable: true,
      position: "top",
    });
  };

  // Check if a registry server is already registered
  const isServerRegistered = (serverId: string) => {
    return nandaServers.some((server) => server.id === serverId);
  };

  return (
    <Modal isOpen={isOpen} onClose={onClose} size="xl">
      <ModalOverlay backdropFilter="blur(10px)" />
      <ModalContent>
        <ModalHeader>Settings</ModalHeader>
        <ModalCloseButton />
        <ModalBody>
          <Tabs variant="soft-rounded" colorScheme="crimson">
            <TabList>
              <Tab>API</Tab>
              <Tab>Nanda Servers</Tab>
              <Tab>Registry</Tab>
              <Tab>About</Tab>
            </TabList>

            <TabPanels>
              {/* API Settings Tab */}
              <TabPanel>
                <VStack spacing={4} align="stretch">
                  <FormControl isRequired>
                    <FormLabel>Anthropic API Key</FormLabel>
                    <InputGroup>
                      <Input
                        type={showApiKey ? "text" : "password"}
                        value={tempApiKey}
                        onChange={(e) => setTempApiKey(e.target.value)}
                        placeholder="sk-ant-api03-..."
                        autoComplete="off"
                      />
                      <InputRightElement>
                        <IconButton
                          aria-label={
                            showApiKey ? "Hide API Key" : "Show API Key"
                          }
                          icon={showApiKey ? <FaEyeSlash /> : <FaEye />}
                          size="sm"
                          variant="ghost"
                          onClick={toggleShowApiKey}
                        />
                      </InputRightElement>
                    </InputGroup>
                    <FormHelperText>
                      You can get your API key from the{" "}
                      <a
                        href="https://console.anthropic.com/settings/keys"
                        target="_blank"
                        rel="noopener noreferrer"
                        style={{ color: "#f06", textDecoration: "underline" }}
                      >
                        Anthropic Console
                      </a>
                    </FormHelperText>
                  </FormControl>

                  <Button colorScheme="crimson" onClick={handleSaveApiKey}>
                    Save API Key
                  </Button>
                </VStack>
              </TabPanel>

              {/* Nanda Servers Tab */}
              <TabPanel>
                <VStack spacing={4} align="stretch">
                  <Box>
                    <Heading size="sm" mb={2}>
                      Registered Nanda Servers
                    </Heading>
                    {nandaServers.length === 0 ? (
                      <Text color="gray.400">No servers registered yet</Text>
                    ) : (
                      nandaServers.map((server) => (
                        <Box
                          key={server.id}
                          p={3}
                          mb={2}
                          borderRadius="md"
                          borderLeft="3px solid"
                          borderLeftColor="crimson.500"
                          bg="rgba(0, 0, 0, 0.2)"
                        >
                          <Text fontWeight="bold">{server.name}</Text>
                          <Text fontSize="sm" color="gray.400">
                            ID: {server.id}
                          </Text>
                          <Text fontSize="sm" color="gray.400">
                            URL: {server.url}
                          </Text>
                        </Box>
                      ))
                    )}
                  </Box>

                  <Divider />

                  <Box>
                    <Heading size="sm" mb={3}>
                      Add New Server
                    </Heading>

                    <VStack spacing={3} align="stretch">
                      <FormControl isRequired>
                        <FormLabel>Server ID</FormLabel>
                        <Input
                          value={newServer.id}
                          onChange={(e) =>
                            setNewServer({ ...newServer, id: e.target.value })
                          }
                          placeholder="weather"
                        />
                        <FormHelperText>
                          A unique identifier for this server
                        </FormHelperText>
                      </FormControl>

                      <FormControl isRequired>
                        <FormLabel>Server Name</FormLabel>
                        <Input
                          value={newServer.name}
                          onChange={(e) =>
                            setNewServer({ ...newServer, name: e.target.value })
                          }
                          placeholder="Weather Server"
                        />
                        <FormHelperText>
                          A friendly name for this server
                        </FormHelperText>
                      </FormControl>

                      <FormControl isRequired>
                        <FormLabel>Server URL</FormLabel>
                        <Input
                          value={newServer.url}
                          onChange={(e) =>
                            setNewServer({ ...newServer, url: e.target.value })
                          }
                          placeholder="http://localhost:3001/sse"
                        />
                        <FormHelperText>
                          The SSE endpoint URL of the Nanda server
                        </FormHelperText>
                      </FormControl>

                      <Button
                        leftIcon={<FaPlus />}
                        colorScheme="crimson"
                        onClick={handleAddServer}
                      >
                        Add Server
                      </Button>
                    </VStack>
                  </Box>
                </VStack>
              </TabPanel>

              {/* Registry Tab */}
              <TabPanel>
                <VStack spacing={4} align="stretch">
                  <Box>
                    <Flex
                      justifyContent="space-between"
                      alignItems="center"
                      mb={4}
                    >
                      <Heading size="sm">MCP Registry Servers</Heading>
                      <Button
                        leftIcon={
                          isRefreshing ? <Spinner size="sm" /> : <FaSync />
                        }
                        colorScheme="crimson"
                        size="sm"
                        onClick={handleRefreshRegistry}
                        isLoading={isRefreshing}
                      >
                        Refresh Registry
                      </Button>
                    </Flex>

                    {!isRefreshing && registryServers.length === 0 ? (
                      <Text color="gray.400">
                        No registry servers loaded. Click the refresh button to
                        load servers from the registry.
                      </Text>
                    ) : (
                      <>
                        {isRefreshing ? (
                          <Flex justifyContent="center" py={8}>
                            <Spinner size="xl" color="crimson.400" />
                          </Flex>
                        ) : (
                          registryServers.map((server) => (
                            <Box
                              key={server.id}
                              p={3}
                              mb={2}
                              borderRadius="md"
                              borderLeft="3px solid"
                              borderLeftColor={
                                server.verified ? "green.500" : "gray.500"
                              }
                              bg="rgba(0, 0, 0, 0.2)"
                              position="relative"
                            >
                              <Flex
                                justifyContent="space-between"
                                alignItems="center"
                              >
                                <Text fontWeight="bold">
                                  {server.name}
                                  {server.verified && (
                                    <Badge ml={2} colorScheme="green">
                                      Verified
                                    </Badge>
                                  )}
                                </Text>
                                {server.rating && (
                                  <Flex alignItems="center">
                                    <FaStar color="gold" />
                                    <Text ml={1} fontSize="sm">
                                      {server.rating.toFixed(1)}
                                    </Text>
                                  </Flex>
                                )}
                              </Flex>

                              <Text fontSize="sm" color="gray.400" mt={1}>
                                ID: {server.id}
                              </Text>
                              <Text fontSize="sm" color="gray.400">
                                URL: {server.url}
                              </Text>

                              {server.description && (
                                <Text fontSize="sm" mt={1}>
                                  {server.description}
                                </Text>
                              )}

                              {server.tags && server.tags.length > 0 && (
                                <Flex mt={2} flexWrap="wrap" gap={2}>
                                  {server.tags.map(
                                    (tag: string, index: number) => (
                                      <Badge
                                        key={index}
                                        colorScheme="purple"
                                        fontSize="xs"
                                      >
                                        {tag}
                                      </Badge>
                                    )
                                  )}
                                </Flex>
                              )}

                              <Flex mt={2} justifyContent="flex-end">
                                <Button
                                  size="xs"
                                  colorScheme={
                                    isServerRegistered(server.id)
                                      ? "green"
                                      : "crimson"
                                  }
                                  leftIcon={
                                    isServerRegistered(server.id) ? (
                                      <FaCheck />
                                    ) : (
                                      <FaPlus />
                                    )
                                  }
                                  isDisabled={isServerRegistered(server.id)}
                                  onClick={() =>
                                    handleAddRegistryServer(server)
                                  }
                                >
                                  {isServerRegistered(server.id)
                                    ? "Added"
                                    : "Add Server"}
                                </Button>
                              </Flex>
                            </Box>
                          ))
                        )}
                      </>
                    )}
                  </Box>
                </VStack>
              </TabPanel>

              {/* About Tab */}
              <TabPanel>
                <VStack spacing={4} align="stretch">
                  <Heading size="md">Nanda Host</Heading>
                  <Text>
                    A beautiful chat interface with Nanda integration for
                    enhanced capabilities through agents, resources, and tools.
                  </Text>

                  <Box p={3} borderRadius="md" bg="rgba(0, 0, 0, 0.2)">
                    <Heading size="sm" mb={2}>
                      What is Nanda?
                    </Heading>
                    <Text fontSize="sm">
                      Nanda is an open standard built on top of MCP for enabling
                      coordination between agents, resources and tools (ARTs).
                      It enables LLMs to discover and execute tools, access
                      resources, and use predefined prompts.
                    </Text>
                  </Box>

                  <Divider />

                  <Text fontSize="sm" color="gray.400">
                    Version 1.0.0 • MIT License
                  </Text>
                </VStack>
              </TabPanel>
            </TabPanels>
          </Tabs>
        </ModalBody>

        <ModalFooter>
          <Button variant="ghost" onClick={onClose}>
            Close
          </Button>
        </ModalFooter>
      </ModalContent>
    </Modal>
  );
};

export default SettingsModal;<|MERGE_RESOLUTION|>--- conflicted
+++ resolved
@@ -1,4 +1,3 @@
-// client/src/components/SettingsModal.tsx
 import React, { useState, useEffect } from "react";
 import {
   Modal,
@@ -31,6 +30,7 @@
   InputRightElement,
   Spinner,
   Badge,
+  useColorModeValue,
 } from "@chakra-ui/react";
 import {
   FaEye,
@@ -39,8 +39,10 @@
   FaSync,
   FaCheck,
   FaStar,
+  FaTrash,
 } from "react-icons/fa";
 import { useSettingsContext } from "../contexts/SettingsContext";
+import { useChatContext } from "../contexts/ChatContext"; // Import useChatContext
 
 interface SettingsModalProps {
   isOpen: boolean;
@@ -52,9 +54,12 @@
     apiKey,
     setApiKey, // Signature is now just setApiKey(key)
     nandaServers,
+    registryServers,
     registerNandaServer,
+    removeNandaServer,
     refreshRegistry,
   } = useSettingsContext();
+  const { sessionId } = useChatContext(); // Get sessionId
   const [tempApiKey, setTempApiKey] = useState("");
   const [showApiKey, setShowApiKey] = useState(false);
   const [newServer, setNewServer] = useState({
@@ -62,9 +67,18 @@
     name: "",
     url: "",
   });
-  const [registryServers, setRegistryServers] = useState<any[]>([]);
   const [isRefreshing, setIsRefreshing] = useState(false);
   const toast = useToast();
+
+  // Determine if session-dependent actions should be disabled
+  const isSessionReady = !!sessionId;
+
+  // Define colors based on theme mode
+  const registeredServerBg = useColorModeValue("gray.100", "rgba(0, 0, 0, 0.2)");
+  const registryServerBg = useColorModeValue("gray.100", "rgba(0, 0, 0, 0.2)");
+  const aboutBoxBg = useColorModeValue("gray.100", "rgba(0, 0, 0, 0.2)");
+  const textColor = useColorModeValue("gray.600", "gray.400");
+  const linkColor = useColorModeValue("crimson.600", "crimson.300");
 
   // Reset temp values when modal opens
   useEffect(() => {
@@ -74,17 +88,6 @@
     }
   }, [isOpen, apiKey]);
 
-<<<<<<< HEAD
-  const handleSaveApiKey = () => {
-    setApiKey(tempApiKey);
-    toast({
-      title: "API Key Saved",
-      status: "success",
-      duration: 3000,
-      isClosable: true,
-      position: "top",
-    });
-=======
   // Update handleSaveApiKey to call setApiKey without sessionId argument
   const handleSaveApiKey = () => { // No longer needs async/await here unless setApiKey returns a promise you want to wait for
     if (!isSessionReady) {
@@ -111,7 +114,6 @@
         position: "top",
       });
     }
->>>>>>> f2c40dd4
   };
 
   const toggleShowApiKey = () => {
@@ -119,6 +121,10 @@
   };
 
   const handleAddServer = () => {
+    if (!isSessionReady) {
+      toast({ title: "Session Not Ready", status: "warning", duration: 3000 });
+      return;
+    }
     // Validate server info
     if (!newServer.id || !newServer.name || !newServer.url) {
       toast({
@@ -173,13 +179,13 @@
   };
 
   const handleRefreshRegistry = async () => {
+    if (!isSessionReady) {
+      toast({ title: "Session Not Ready", status: "warning", duration: 3000 });
+      return;
+    }
     setIsRefreshing(true);
     try {
       const result = await refreshRegistry();
-<<<<<<< HEAD
-      setRegistryServers(result.servers || []);
-=======
->>>>>>> f2c40dd4
 
       toast({
         title: "Registry Refreshed",
@@ -207,25 +213,67 @@
   };
 
   const handleAddRegistryServer = (server: any) => {
-    registerNandaServer({
-      id: server.id,
-      name: server.name,
-      url: server.url,
-    });
+    if (!isSessionReady) {
+      toast({ title: "Session Not Ready", status: "warning", duration: 3000 });
+      return;
+    }
+    try {
+      console.log("Adding registry server:", server);
+
+      // Generate a unique ID if needed, though registry should provide one
+      const serverToAdd = {
+        ...server,
+        id: server.id || `registry-server-${Date.now()}` // Fallback ID generation
+      };
+
+      // Register the server via context
+      registerNandaServer(serverToAdd);
+
+      // Toast notification after successful registration (context update triggers UI change)
+      toast({
+        title: "Server Added",
+        description: `Registry server "${server.name}" has been added`,
+        status: "success",
+        duration: 3000,
+        isClosable: true,
+      });
+
+    } catch (error) {
+      console.error("Failed to add registry server:", error);
+      toast({
+        title: "Failed to Add Server",
+        description: error instanceof Error ? error.message : "Unknown error",
+        status: "error",
+        duration: 3000,
+        isClosable: true,
+      });
+    }
+  };
+
+  // Check if a server from the registry is already registered locally
+  const isServerRegistered = (serverId: string, serverUrl: string) => {
+    // Check if any registered server matches either the ID or the URL
+    return nandaServers.some(
+      (server) => server.id === serverId || server.url === serverUrl
+    );
+  };
+
+  const handleRemoveServer = (serverId: string, serverName: string) => {
+    if (!isSessionReady) {
+      toast({ title: "Session Not Ready", status: "warning", duration: 3000 });
+      return;
+    }
+    // Remove the confirmation dialog
+    removeNandaServer(serverId); // Call context function to remove
 
     toast({
-      title: "Server Added",
-      description: `Registry server "${server.name}" has been added`,
-      status: "success",
+      title: "Server Removed",
+      description: `Server "${serverName}" has been removed`,
+      status: "info",
       duration: 3000,
       isClosable: true,
       position: "top",
     });
-  };
-
-  // Check if a registry server is already registered
-  const isServerRegistered = (serverId: string) => {
-    return nandaServers.some((server) => server.id === serverId);
   };
 
   return (
@@ -234,7 +282,8 @@
       <ModalContent>
         <ModalHeader>Settings</ModalHeader>
         <ModalCloseButton />
-        <ModalBody>
+        {/* Add maxHeight and overflowY */}
+        <ModalBody maxHeight="70vh" overflowY="auto">
           <Tabs variant="soft-rounded" colorScheme="crimson">
             <TabList>
               <Tab>API</Tab>
@@ -275,14 +324,18 @@
                         href="https://console.anthropic.com/settings/keys"
                         target="_blank"
                         rel="noopener noreferrer"
-                        style={{ color: "#f06", textDecoration: "underline" }}
+                        style={{ color: linkColor, textDecoration: "underline" }}
                       >
                         Anthropic Console
                       </a>
                     </FormHelperText>
                   </FormControl>
 
-                  <Button colorScheme="crimson" onClick={handleSaveApiKey}>
+                  <Button
+                    colorScheme="crimson"
+                    onClick={handleSaveApiKey}
+                    isDisabled={!isSessionReady} // Disable if session not ready
+                  >
                     Save API Key
                   </Button>
                 </VStack>
@@ -296,7 +349,7 @@
                       Registered Nanda Servers
                     </Heading>
                     {nandaServers.length === 0 ? (
-                      <Text color="gray.400">No servers registered yet</Text>
+                      <Text color={textColor}>No servers registered yet</Text>
                     ) : (
                       nandaServers.map((server) => (
                         <Box
@@ -306,13 +359,25 @@
                           borderRadius="md"
                           borderLeft="3px solid"
                           borderLeftColor="crimson.500"
-                          bg="rgba(0, 0, 0, 0.2)"
+                          bg={registeredServerBg}
                         >
-                          <Text fontWeight="bold">{server.name}</Text>
-                          <Text fontSize="sm" color="gray.400">
+                          <Flex justifyContent="space-between" alignItems="center">
+                            <Text fontWeight="bold">{server.name}</Text>
+                            <Button
+                              size="xs"
+                              colorScheme="red"
+                              leftIcon={<FaTrash />}
+                              onClick={() => handleRemoveServer(server.id, server.name)}
+                              variant="ghost"
+                              isDisabled={!isSessionReady} // Disable if session not ready
+                            >
+                              Remove
+                            </Button>
+                          </Flex>
+                          <Text fontSize="sm" color={textColor}>
                             ID: {server.id}
                           </Text>
-                          <Text fontSize="sm" color="gray.400">
+                          <Text fontSize="sm" color={textColor}>
                             URL: {server.url}
                           </Text>
                         </Box>
@@ -374,6 +439,7 @@
                         leftIcon={<FaPlus />}
                         colorScheme="crimson"
                         onClick={handleAddServer}
+                        isDisabled={!isSessionReady} // Disable if session not ready
                       >
                         Add Server
                       </Button>
@@ -400,15 +466,15 @@
                         size="sm"
                         onClick={handleRefreshRegistry}
                         isLoading={isRefreshing}
+                        isDisabled={!isSessionReady} // Disable if session not ready
                       >
                         Refresh Registry
                       </Button>
                     </Flex>
 
                     {!isRefreshing && registryServers.length === 0 ? (
-                      <Text color="gray.400">
-                        No registry servers loaded. Click the refresh button to
-                        load servers from the registry.
+                      <Text color={textColor}>
+                        {!isSessionReady ? "Initializing session..." : "No registry servers loaded. Click the refresh button to load servers from the registry."}
                       </Text>
                     ) : (
                       <>
@@ -417,97 +483,86 @@
                             <Spinner size="xl" color="crimson.400" />
                           </Flex>
                         ) : (
-                          registryServers.map((server) => (
-                            <Box
-                              key={server.id}
-                              p={3}
-                              mb={2}
-                              borderRadius="md"
-                              borderLeft="3px solid"
-                              borderLeftColor={
-                                server.verified ? "green.500" : "gray.500"
-                              }
-                              bg="rgba(0, 0, 0, 0.2)"
-                              position="relative"
-                            >
-                              <Flex
-                                justifyContent="space-between"
-                                alignItems="center"
+                          registryServers.map((server) => {
+                            const isAdded = isServerRegistered(server.id, server.url);
+                            return (
+                              <Box
+                                key={server.id}
+                                p={3}
+                                mb={2}
+                                borderRadius="md"
+                                borderLeft="3px solid"
+                                borderLeftColor={
+                                  server.verified ? "green.500" : "gray.500"
+                                }
+                                bg={registryServerBg}
+                                position="relative"
                               >
-                                <Text fontWeight="bold">
-                                  {server.name}
-                                  {server.verified && (
-                                    <Badge ml={2} colorScheme="green">
-                                      Verified
-                                    </Badge>
+                                <Flex
+                                  justifyContent="space-between"
+                                  alignItems="center"
+                                >
+                                  <Text fontWeight="bold">
+                                    {server.name}
+                                    {server.verified && (
+                                      <Badge ml={2} colorScheme="green">
+                                        Verified
+                                      </Badge>
+                                    )}
+                                  </Text>
+                                  {server.rating && (
+                                    <Flex alignItems="center">
+                                      <FaStar color="gold" />
+                                      <Text ml={1} fontSize="sm">
+                                        {server.rating.toFixed(1)}
+                                      </Text>
+                                    </Flex>
                                   )}
+                                </Flex>
+
+                                <Text fontSize="sm" color={textColor} mt={1}>
+                                  ID: {server.id}
                                 </Text>
-                                {server.rating && (
-                                  <Flex alignItems="center">
-                                    <FaStar color="gold" />
-                                    <Text ml={1} fontSize="sm">
-                                      {server.rating.toFixed(1)}
-                                    </Text>
+                                <Text fontSize="sm" color={textColor}>
+                                  URL: {server.url}
+                                </Text>
+
+                                {server.description && (
+                                  <Text fontSize="sm" mt={1}>
+                                    {server.description}
+                                  </Text>
+                                )}
+
+                                {server.tags && server.tags.length > 0 && (
+                                  <Flex mt={2} flexWrap="wrap" gap={2}>
+                                    {server.tags.map(
+                                      (tag: string, index: number) => (
+                                        <Badge
+                                          key={index}
+                                          colorScheme="purple"
+                                          fontSize="xs"
+                                        >
+                                          {tag}
+                                        </Badge>
+                                      )
+                                    )}
                                   </Flex>
                                 )}
-                              </Flex>
-
-                              <Text fontSize="sm" color="gray.400" mt={1}>
-                                ID: {server.id}
-                              </Text>
-                              <Text fontSize="sm" color="gray.400">
-                                URL: {server.url}
-                              </Text>
-
-                              {server.description && (
-                                <Text fontSize="sm" mt={1}>
-                                  {server.description}
-                                </Text>
-                              )}
-
-                              {server.tags && server.tags.length > 0 && (
-                                <Flex mt={2} flexWrap="wrap" gap={2}>
-                                  {server.tags.map(
-                                    (tag: string, index: number) => (
-                                      <Badge
-                                        key={index}
-                                        colorScheme="purple"
-                                        fontSize="xs"
-                                      >
-                                        {tag}
-                                      </Badge>
-                                    )
-                                  )}
+
+                                <Flex mt={2} justifyContent="flex-end">
+                                  <Button
+                                    size="xs"
+                                    colorScheme={isAdded ? "green" : "crimson"}
+                                    leftIcon={isAdded ? <FaCheck /> : <FaPlus />}
+                                    isDisabled={isAdded || !isSessionReady} // Disable if added OR session not ready
+                                    onClick={() => handleAddRegistryServer(server)}
+                                  >
+                                    {isAdded ? "Added" : "Add Server"}
+                                  </Button>
                                 </Flex>
-                              )}
-
-                              <Flex mt={2} justifyContent="flex-end">
-                                <Button
-                                  size="xs"
-                                  colorScheme={
-                                    isServerRegistered(server.id)
-                                      ? "green"
-                                      : "crimson"
-                                  }
-                                  leftIcon={
-                                    isServerRegistered(server.id) ? (
-                                      <FaCheck />
-                                    ) : (
-                                      <FaPlus />
-                                    )
-                                  }
-                                  isDisabled={isServerRegistered(server.id)}
-                                  onClick={() =>
-                                    handleAddRegistryServer(server)
-                                  }
-                                >
-                                  {isServerRegistered(server.id)
-                                    ? "Added"
-                                    : "Add Server"}
-                                </Button>
-                              </Flex>
-                            </Box>
-                          ))
+                              </Box>
+                            );
+                          })
                         )}
                       </>
                     )}
@@ -524,7 +579,7 @@
                     enhanced capabilities through agents, resources, and tools.
                   </Text>
 
-                  <Box p={3} borderRadius="md" bg="rgba(0, 0, 0, 0.2)">
+                  <Box p={3} borderRadius="md" bg={aboutBoxBg}>
                     <Heading size="sm" mb={2}>
                       What is Nanda?
                     </Heading>
@@ -538,7 +593,7 @@
 
                   <Divider />
 
-                  <Text fontSize="sm" color="gray.400">
+                  <Text fontSize="sm" color={textColor}>
                     Version 1.0.0 • MIT License
                   </Text>
                 </VStack>
