// client/src/components/ChatInterface.tsx
import React, { useRef, useEffect } from "react";
import {
  Box,
  Flex,
  VStack,
  Text,
  useTheme,
  Icon,
  Button,
} from "@chakra-ui/react";
import { FaRobot, FaUser, FaTools } from "react-icons/fa";
import { useChatContext } from "../contexts/ChatContext";
import MessageInput from "./MessageInput";
import MessageContent from "./MessageContent";
import ToolCallDisplay from "./ToolCallDisplay";

const ChatInterface: React.FC = () => {
  const theme = useTheme();
  const { messages, isLoading } = useChatContext();
  const messagesEndRef = useRef<HTMLDivElement>(null);

  // Scroll to bottom when messages change
  useEffect(() => {
    if (messagesEndRef.current) {
      messagesEndRef.current.scrollIntoView({ behavior: "smooth" });
    }
  }, [messages]);

  return (
    <Box
      width="100%"
      maxWidth="1200px" // Increased max width for larger screens
      height="80vh" // Increased height to occupy more vertical space
<<<<<<< HEAD
      {...theme.glassmorphism.card}
=======
      // Apply functional glassmorphism style from theme
      sx={theme.glassmorphism.card({ colorMode: useColorModeValue('light', 'dark') })}
      // Manual styling removed - prefer using theme via sx prop
>>>>>>> f2c40dd4
      p={0}
      position="relative"
      overflow="hidden"
      display="flex"
      flexDirection="column"
    >
      {/* Chat header */}
      <Flex
        bg="rgba(0, 0, 0, 0.2)"
        p={4}
        borderBottom="1px solid rgba(255, 255, 255, 0.1)"
        align="center"
      >
        <Icon as={FaRobot} boxSize={5} mr={2} color="crimson.200" />
        <Text fontWeight="bold" fontSize="lg">
          Nanda Chat Interface
        </Text>
      </Flex>

      {/* Messages container */}
      <VStack
        flex="1"
        overflow="auto"
        spacing={4}
        p={4}
        align="stretch"
        css={{
          "&::-webkit-scrollbar": {
            width: "4px",
          },
          "&::-webkit-scrollbar-track": {
            background: "rgba(0, 0, 0, 0.1)",
          },
          "&::-webkit-scrollbar-thumb": {
            background: "rgba(255, 255, 255, 0.2)",
            borderRadius: "2px",
          },
        }}
      >
        {messages.length === 0 ? (
          <Flex
            direction="column"
            align="center"
            justify="center"
            height="100%"
            px={8}
            textAlign="center"
            color="whiteAlpha.700"
          >
            <Icon as={FaTools} boxSize={12} mb={4} color="crimson.300" />
            <Text fontSize="xl" fontWeight="bold" mb={2}>
              Welcome to Nanda Chat Interface
            </Text>
            <Text mb={4}>
              This AI uses the Nanda Protocol to enhance capabilities with
              tools. Ask me anything, and I'll try to help by using my
              intelligence and other tools and knowledge.
            </Text>
            <Box>
              <Text fontWeight="semibold" mb={2}>
                Try asking:
              </Text>
              <Button
                size="sm"
                variant="outline"
                mb={2}
                onClick={() => {
                  // Enter message to ask about available tools
                }}
              >
                "What tools do you have available?"
              </Button>
            </Box>
          </Flex>
        ) : (
          messages.map((message, index) => (
            <Box
              key={index}
              alignSelf={message.role === "user" ? "flex-end" : "flex-start"}
              maxWidth="80%"
              bg={
                message.role === "user" ? "crimson.600" : "rgba(0, 0, 0, 0.3)"
              }
              color="white"
              p={3}
              borderRadius="lg"
              borderTopRightRadius={message.role === "user" ? "0" : "lg"}
              borderTopLeftRadius={message.role === "user" ? "lg" : "0"}
              // wordBreak="break-word" // Ensures text wraps within the box
              // boxShadow="md" // Adds a subtle shadow for better visibility
            >
              <Flex align="center" mb={2}>
                <Icon
                  as={message.role === "user" ? FaUser : FaRobot}
                  boxSize={4}
                  mr={2}
                  color={message.role === "user" ? "white" : "crimson.200"}
                />
                <Text fontWeight="bold" fontSize="sm">
                  {" "}
                  {message.role === "user" ? "You" : "Assistant"}
                </Text>
              </Flex>

              {/* Handle different content types */}
              <MessageContent content={message.content} />

              {/* Display tool calls if present */}
              {message.role === "assistant" &&
                message.toolCalls &&
                message.toolCalls.length > 0 && (
                  <Box mt={3}>
                    {message.toolCalls.map((toolCall, idx) => (
                      <ToolCallDisplay key={idx} toolCall={toolCall} />
                    ))}
                  </Box>
                )}
            </Box>
          ))
        )}

        {/* Loading indicator */}
        {isLoading && (
          <Box
            alignSelf="flex-start"
            maxWidth="80%"
            bg="rgba(0, 0, 0, 0.3)"
            color="white"
            p={3}
            borderRadius="lg"
            borderTopLeftRadius="0"
          >
            <Flex align="center" mb={2}>
              <Icon as={FaRobot} boxSize={4} mr={2} color="crimson.200" />
              <Text fontWeight="bold">Assistant</Text>
            </Flex>
            <Text>Thinking...</Text>
          </Box>
        )}

        {/* Invisible element to scroll to */}
        <div ref={messagesEndRef} />
      </VStack>

      {/* Input area */}
      <Box
        p={4}
        borderTop="1px solid rgba(255, 255, 255, 0.1)"
        bg="rgba(0, 0, 0, 0.2)"
      >
        <MessageInput />
      </Box>
    </Box>
  );
};

export default ChatInterface;<|MERGE_RESOLUTION|>--- conflicted
+++ resolved
@@ -1,4 +1,3 @@
-// client/src/components/ChatInterface.tsx
 import React, { useRef, useEffect } from "react";
 import {
   Box,
@@ -8,6 +7,7 @@
   useTheme,
   Icon,
   Button,
+  useColorModeValue, // Import useColorModeValue
 } from "@chakra-ui/react";
 import { FaRobot, FaUser, FaTools } from "react-icons/fa";
 import { useChatContext } from "../contexts/ChatContext";
@@ -17,8 +17,21 @@
 
 const ChatInterface: React.FC = () => {
   const theme = useTheme();
-  const { messages, isLoading } = useChatContext();
+  const { messages, isLoading, setCurrentInputText } = useChatContext();
   const messagesEndRef = useRef<HTMLDivElement>(null);
+
+  // Define colors based on theme mode
+  const headerBg = useColorModeValue("rgba(255, 255, 255, 0.3)", "rgba(0, 0, 0, 0.2)");
+  const headerBorder = useColorModeValue("rgba(0, 0, 0, 0.1)", "rgba(255, 255, 255, 0.1)");
+  const assistantMsgBg = useColorModeValue("gray.100", "rgba(0, 0, 0, 0.3)");
+  const userMsgBg = useColorModeValue("crimson.500", "crimson.600"); // Adjusted for better light mode contrast
+  const inputAreaBg = useColorModeValue("rgba(255, 255, 255, 0.3)", "rgba(0, 0, 0, 0.2)");
+  const inputAreaBorder = useColorModeValue("rgba(0, 0, 0, 0.1)", "rgba(255, 255, 255, 0.1)");
+  const scrollbarTrackBg = useColorModeValue("rgba(0, 0, 0, 0.05)", "rgba(0, 0, 0, 0.1)");
+  const scrollbarThumbBg = useColorModeValue("rgba(0, 0, 0, 0.2)", "rgba(255, 255, 255, 0.2)");
+  const emptyChatColor = useColorModeValue("gray.600", "whiteAlpha.700");
+  const interfaceBg = useColorModeValue("rgba(255, 255, 255, 0.6)", "rgba(26, 32, 44, 0.7)"); // Use theme values
+  const interfaceBorder = useColorModeValue("rgba(0, 0, 0, 0.1)", "rgba(255, 255, 255, 0.18)"); // Use theme values
 
   // Scroll to bottom when messages change
   useEffect(() => {
@@ -32,13 +45,9 @@
       width="100%"
       maxWidth="1200px" // Increased max width for larger screens
       height="80vh" // Increased height to occupy more vertical space
-<<<<<<< HEAD
-      {...theme.glassmorphism.card}
-=======
       // Apply functional glassmorphism style from theme
       sx={theme.glassmorphism.card({ colorMode: useColorModeValue('light', 'dark') })}
       // Manual styling removed - prefer using theme via sx prop
->>>>>>> f2c40dd4
       p={0}
       position="relative"
       overflow="hidden"
@@ -47,9 +56,10 @@
     >
       {/* Chat header */}
       <Flex
-        bg="rgba(0, 0, 0, 0.2)"
+        bg={headerBg} // Use theme-aware value
         p={4}
-        borderBottom="1px solid rgba(255, 255, 255, 0.1)"
+        borderBottom="1px solid"
+        borderBottomColor={headerBorder} // Use theme-aware value
         align="center"
       >
         <Icon as={FaRobot} boxSize={5} mr={2} color="crimson.200" />
@@ -70,10 +80,10 @@
             width: "4px",
           },
           "&::-webkit-scrollbar-track": {
-            background: "rgba(0, 0, 0, 0.1)",
+            background: scrollbarTrackBg, // Use theme-aware value
           },
           "&::-webkit-scrollbar-thumb": {
-            background: "rgba(255, 255, 255, 0.2)",
+            background: scrollbarThumbBg, // Use theme-aware value
             borderRadius: "2px",
           },
         }}
@@ -86,7 +96,7 @@
             height="100%"
             px={8}
             textAlign="center"
-            color="whiteAlpha.700"
+            color={emptyChatColor} // Use theme-aware value
           >
             <Icon as={FaTools} boxSize={12} mb={4} color="crimson.300" />
             <Text fontSize="xl" fontWeight="bold" mb={2}>
@@ -103,10 +113,16 @@
               </Text>
               <Button
                 size="sm"
-                variant="outline"
+                variant="outline" // Theme handles outline variant colors
                 mb={2}
                 onClick={() => {
-                  // Enter message to ask about available tools
+                  // Set the input text using the context setter
+                  setCurrentInputText("What tools do you have available?");
+                  // Focus on the textarea
+                  const textarea = document.querySelector('textarea');
+                  if (textarea) {
+                    textarea.focus();
+                  }
                 }}
               >
                 "What tools do you have available?"
@@ -119,11 +135,9 @@
               key={index}
               alignSelf={message.role === "user" ? "flex-end" : "flex-start"}
               maxWidth="80%"
-              bg={
-                message.role === "user" ? "crimson.600" : "rgba(0, 0, 0, 0.3)"
-              }
-              color="white"
-              p={3}
+              bg={message.role === "user" ? userMsgBg : assistantMsgBg} // Use theme-aware values
+              color={message.role === "user" ? "white" : "inherit"} // Inherit color for assistant
+              p={6} 
               borderRadius="lg"
               borderTopRightRadius={message.role === "user" ? "0" : "lg"}
               borderTopLeftRadius={message.role === "user" ? "lg" : "0"}
@@ -165,9 +179,9 @@
           <Box
             alignSelf="flex-start"
             maxWidth="80%"
-            bg="rgba(0, 0, 0, 0.3)"
-            color="white"
-            p={3}
+            bg={assistantMsgBg} // Use theme-aware value
+            color="inherit" // Inherit color
+            p={6} 
             borderRadius="lg"
             borderTopLeftRadius="0"
           >
@@ -186,8 +200,9 @@
       {/* Input area */}
       <Box
         p={4}
-        borderTop="1px solid rgba(255, 255, 255, 0.1)"
-        bg="rgba(0, 0, 0, 0.2)"
+        borderTop="1px solid"
+        borderTopColor={inputAreaBorder} // Use theme-aware value
+        bg={inputAreaBg} // Use theme-aware value
       >
         <MessageInput />
       </Box>
